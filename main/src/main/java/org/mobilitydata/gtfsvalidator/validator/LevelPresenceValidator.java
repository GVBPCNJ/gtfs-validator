/*
 * Copyright 2021 MobilityData IO
 *
 * Licensed under the Apache License, Version 2.0 (the "License");
 * you may not use this file except in compliance with the License.
 * You may obtain a copy of the License at
 *
 * http://www.apache.org/licenses/LICENSE-2.0
 *
 * Unless required by applicable law or agreed to in writing, software
 * distributed under the License is distributed on an "AS IS" BASIS,
 * WITHOUT WARRANTIES OR CONDITIONS OF ANY KIND, either express or implied.
 * See the License for the specific language governing permissions and
 * limitations under the License.
 */

package org.mobilitydata.gtfsvalidator.validator;

import com.google.common.collect.ArrayListMultimap;
import com.google.common.collect.ListMultimap;
import javax.inject.Inject;
import org.mobilitydata.gtfsvalidator.annotation.GtfsValidator;
import org.mobilitydata.gtfsvalidator.notice.NoticeContainer;
import org.mobilitydata.gtfsvalidator.notice.SeverityLevel;
import org.mobilitydata.gtfsvalidator.notice.ValidationNotice;
import org.mobilitydata.gtfsvalidator.table.GtfsLevelTableContainer;
import org.mobilitydata.gtfsvalidator.table.GtfsPathway;
import org.mobilitydata.gtfsvalidator.table.GtfsPathwayMode;
import org.mobilitydata.gtfsvalidator.table.GtfsPathwayTableContainer;

/**
 * Checks that levels.txt is provided if at least a row from pathways.txt has {@code
 * pathway.pathway_mode=5}. Only one notice is generated here assuming that the content of {@code
 * pathways.txt} is correct.
 *
 * <p>Generated notice: {@link MissingLevelFileNotice}.
 */
@GtfsValidator
public class LevelPresenceValidator extends FileValidator {

  private final GtfsLevelTableContainer levels;
  private final GtfsPathwayTableContainer pathways;

  @Inject
  LevelPresenceValidator(GtfsLevelTableContainer levels, GtfsPathwayTableContainer pathways) {
    this.levels = levels;
    this.pathways = pathways;
  }

  @Override
  public void validate(NoticeContainer noticeContainer) {
    if (levels.entityCount() != 0) {
      return;
    }
    ListMultimap<GtfsPathwayMode, GtfsPathway> byPathwayModeMap = ArrayListMultimap.create();
    for (GtfsPathway pathway : pathways.getEntities()) {
      byPathwayModeMap.put(pathway.pathwayMode(), pathway);
    }
    if (byPathwayModeMap.get(GtfsPathwayMode.ELEVATOR) == null) {
      return;
    }
    GtfsPathway pathway = byPathwayModeMap.get(GtfsPathwayMode.ELEVATOR).get(0);
    noticeContainer.addValidationNotice(
        new MissingLevelFileNotice(pathway.csvRowNumber(), pathway.pathwayId()));
  }

  /**
   * A row from pathways.txt has {@code pathways.pathway_mode=5} but levels.txt is empty or not
   * provided.
   *
   * <p>Severity: {@code SeverityLevel.ERROR}.
   */
  static class MissingLevelFileNotice extends ValidationNotice {

    private final long csvRowNumber;
    private final String pathwayId;

<<<<<<< HEAD
    MissingLevelNotice(long csvRowNumber, String pathwayId) {
      super(SeverityLevel.ERROR);
=======
    MissingLevelFileNotice(long csvRowNumber, String pathwayId) {
      super(SeverityLevel.WARNING);
>>>>>>> e895b05f
      this.csvRowNumber = csvRowNumber;
      this.pathwayId = pathwayId;
    }
  }
}<|MERGE_RESOLUTION|>--- conflicted
+++ resolved
@@ -75,13 +75,8 @@
     private final long csvRowNumber;
     private final String pathwayId;
 
-<<<<<<< HEAD
     MissingLevelNotice(long csvRowNumber, String pathwayId) {
       super(SeverityLevel.ERROR);
-=======
-    MissingLevelFileNotice(long csvRowNumber, String pathwayId) {
-      super(SeverityLevel.WARNING);
->>>>>>> e895b05f
       this.csvRowNumber = csvRowNumber;
       this.pathwayId = pathwayId;
     }
